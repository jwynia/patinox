//! Patinox - Minimal to Sophisticated AI Agents in Rust
//!
//! A layered agent framework that starts simple and grows with your needs.
//!
//! # Quick Start
//!
//! ```rust,no_run
//! use patinox::*;
//!
//! fn main() -> patinox::Result<()> {
//!     let agent = create_agent("hello")
//!         .tool_fn("greet", "Say hello", |name: String| {
//!             Ok(format!("Hello, {}!", name))
//!         });
//!
//!     agent.run_cli()
//! }
//! ```

pub mod agent;
pub mod cli;
<<<<<<< HEAD
pub mod lifecycle;
=======
pub mod plugin;
>>>>>>> 1fd5c3db
pub mod provider;
pub mod tool;

pub use agent::{create_agent, Agent, AgentConfig};
pub use cli::run_cli;
pub use lifecycle::{AgentLifecycle, HookAction};
pub use provider::{LLMProvider, OpenAIProvider, Provider};
pub use tool::{FnTool, Tool};

/// Prelude module for convenient imports
pub mod prelude {
    pub use crate::lifecycle::{AgentLifecycle, HookAction};
    pub use crate::tool::ToolResult;
    pub use crate::{create_agent, run_cli, Agent, AgentConfig, FnTool, Provider, Tool};
}

/// Re-export commonly used types
pub type Result<T> = std::result::Result<T, Box<dyn std::error::Error + Send + Sync>>;<|MERGE_RESOLUTION|>--- conflicted
+++ resolved
@@ -19,11 +19,8 @@
 
 pub mod agent;
 pub mod cli;
-<<<<<<< HEAD
 pub mod lifecycle;
-=======
 pub mod plugin;
->>>>>>> 1fd5c3db
 pub mod provider;
 pub mod tool;
 
